# CLAUDE.md

This file provides guidance to Claude Code when working with this ECS GameEngine repository.

## Quick Reference Commands

```bash
<<<<<<< HEAD
# 🚀 Most used commands (copy-paste ready)
cd GameEngine && ./rebuild_smart.sh        # Smart rebuild
make test                                   # Run all tests (~7s)
make test-parallel                         # Parallel tests (~6.5s) 
sh full_test_fixed.sh                      # Full project test suite
./game --json -c "project.list"           # List projects with JSON output
./game --headless --script test.txt       # Run test script
=======
# Rebuild options (from fastest to slowest)
cd GameEngine

# Smart rebuild - automatically chooses best strategy
./rebuild_smart.sh

# Incremental rebuild - only recompiles changed files (fastest)
./rebuild_incremental.sh  

# Fast rebuild - preserves cached dependencies
./rebuild_fast.sh

# Full clean rebuild - removes everything including deps
./rebuild.sh

# Test all project in build folder
# Testing and logging in file logs/
sh full_test_fixed.sh

# Manual build
mkdir -p build
cd build
cmake ..
make -j8
./game_engine

# CMake targets
make test              # Run all tests (sequential)
make test-fast         # Run tests without full builds
make test-parallel     # Run tests in parallel (automatic worker count)
make test-parallel-2   # Run tests with 2 workers
make test-parallel-4   # Run tests with 4 workers  
make test-parallel-8   # Run tests with 8 workers
make test-cpp          # Run C++ tests only
make clean-tests       # Clean test projects
make clean-logs        # Remove log files
make clean-all         # Full clean
>>>>>>> 243abf61
```

## Development Workflow

<<<<<<< HEAD
### 🔄 TDD-First Approach (MANDATORY)
**Always follow Test-Driven Development:**
=======
```bash
# Run all tests from build directory
make test              # Sequential execution (~7s)
make test-parallel     # Parallel execution (~6.5s, 13% faster)
make test-parallel-4   # Force 4 workers

# Run specific test suites
python3 ../tests/run_all_tests.py              # All Python tests
python3 ../tests/run_all_tests.py --parallel   # Parallel mode
python3 ../tests/run_all_tests.py --parallel --workers 2
python3 ../tests/run_all_tests.py --verbose    # Show real-time errors
python3 ../tests/test_cli_basic.py             # Specific test
./tests/compile_and_run_tests.sh               # C++ ResourceManager tests

# CLI testing
./game_engine --json --script ../tests/basic_cli_test.txt
./game_engine --headless --batch "project.create test" "project.build"

# Test logging and debugging
# After running tests, check the generated log files:
# - test_log_YYYYMMDD_HHMMSS.log - Detailed execution log with full error output
# - test_results.json - Structured test results
# - parallel_test_results.json - Results from parallel execution

# Finding test failures in logs:
grep "TEST FAILED" test_log_*.log
grep -A 50 "TEST FAILED: test_name.py" test_log_*.log
```

## Parallel Testing System
>>>>>>> 243abf61

1. **🔴 RED**: Write failing tests FIRST
   ```bash
   # Write tests before any implementation
   python3 tests/test_your_feature.py  # Should fail
   make test-cpp                        # C++ tests should fail
   ```

2. **🟢 GREEN**: Write minimal code to pass tests
   ```bash
   # Implement just enough to make tests pass
   make test && make test-cpp           # All tests should pass
   ```

3. **🔵 REFACTOR**: Improve code while keeping tests green
   ```bash
   make test-parallel                   # Verify nothing breaks
   ```

### 🎯 Problem-Solving Strategy
Use progressive thinking levels based on complexity:

- **"think"** - Simple bug fixes, routine changes
- **"think hard"** - Architecture decisions, complex debugging  
- **"think harder"** - Performance optimization, security issues
- **"ultrathink"** - Critical system redesign, complex refactoring

### 📋 Before Starting Any Task
**ALWAYS create a plan first:**
```
**Think hard** and create implementation plan:
1. Analyze existing code structure
2. Identify files to modify  
3. Write test cases first (TDD)
4. Implement minimal changes
5. Verify all tests pass
6. Refactor if needed
```

## Code Style & Standards

### 🎨 C++ Style Guide
```cpp
// ✅ GOOD: Use descriptive names
class ResourceManager {
    void loadTexture(const std::string& filename);
    std::shared_ptr<Texture> getTexture(const std::string& name);
};

// ✅ GOOD: Use const references for parameters
void createEntity(const std::string& name, const TransformComponent& transform);

// ❌ AVOID: Raw pointers, use smart pointers
// Texture* loadTexture(); // NO
std::shared_ptr<Texture> loadTexture(); // YES
```

### 📝 JSON/CLI Standards
```bash
# ✅ GOOD: Always provide JSON output for automation
./game --json -c "command"

<<<<<<< HEAD
# ✅ GOOD: Use structured error handling
CLIResult result = command.execute();
if (!result.success) { /* handle error */ }
=======
# Or use fast build command directly
./game_engine --headless -c "project.build.fast"
>>>>>>> 243abf61
```

### 🔒 Security Requirements (CRITICAL)
```cpp
// ✅ ALWAYS use ProcessExecutor, NEVER std::system()
ProcessExecutor executor;
executor.execute(command, args, workingDir);  // SAFE

// ❌ NEVER use std::system() - command injection risk!
// std::system(userInput);  // DANGEROUS!

// ✅ ALWAYS validate paths
if (!ProcessExecutor::sanitizePath(userPath)) {
    return error("Invalid path");
}
```

## Build System Mastery

### 🏗️ Build Commands Priority Order
```bash
# 1. Smart rebuild (recommended for most changes)
./rebuild_smart.sh           # Auto-detects best strategy

# 2. Incremental rebuild (fastest for small changes)  
./rebuild_incremental.sh     # Only changed files

# 3. Fast rebuild (when dependencies might have changed)
./rebuild_fast.sh           # Preserves cache

# 4. Full rebuild (when everything is broken)
./rebuild.sh                # Nuclear option
```

### ⚡ Performance Testing
```bash
# Use parallel testing by default (13% faster)
make test-parallel          # ~6.5s vs 7.0s sequential

# For debugging specific tests
python3 tests/test_name.py --verbose    # Real-time errors
grep "TEST FAILED" test_log_*.log       # Find failures in logs
```

### 💾 Dependency Cache Management
```bash
# ⚠️ NEVER delete these unless absolutely necessary:
# build/_deps/              # Main cache (~60s rebuild if deleted)
# output/*/build/_deps/     # Per-project cache

# 🚀 Speed up slow builds:
export FETCHCONTENT_FULLY_DISCONNECTED=TRUE
make test

# 🧹 Clean specific project (keeps cache):
rm -rf ../output/TestProject/{bin,CMakeFiles}
# Keep: ../output/TestProject/build/_deps/
```

## Common Workflows

### 🎮 Game Development Cycle
```bash
<<<<<<< HEAD
# Standard project workflow
./game -c "project.create MyGame"     # Create new game
./game -c "scene.create main"         # Create main scene  
./game -c "entity.create Player"      # Add entities
./game -c "project.build"             # Build release
./game -c "project.run"               # Test the game

# Development mode with hot-reload
./game                                # Interactive mode
# Press F5 (play), F6 (pause), ` (console)
=======
# Interactive console (F1 in-game or ` key)
./game_engine

# Single command
./game_engine --command "project.list"
./game_engine --json -c "entity.list"

# Batch commands
./game_engine --batch "project.create MyGame" "scene.create main" "project.build"

# Script execution
./game_engine --script build_commands.txt
./game_engine --headless --script ../tests/test_script.txt

# Project workflow
./game_engine -c "project.create MyGame"
./game_engine -c "project.open MyGame"
./game_engine -c "scene.create main"
./game_engine -c "entity.create Player"
./game_engine -c "project.build"     # Creates release build
./game_engine -c "project.run"       # Runs built executable
>>>>>>> 243abf61
```

### 🐛 Debugging Workflow
```bash
# 1. Check recent logs
ls -la logs/test_log_*.log

# 2. Find specific failures  
grep -A 50 "TEST FAILED: test_name" test_log_*.log

# 3. Run single test with verbose output
python3 tests/test_name.py -v

# 4. Check JSON results
cat test_results.json | jq '.failed_tests'
```

### 🔍 Code Investigation 
```bash
# Search architecture patterns
grep -r "class.*Component" src/        # Find all components
grep -r "System.*::" src/               # Find all systems  
grep -r "CLICommand" src/               # Find CLI commands

# Check security implementations
grep -r "ProcessExecutor" src/          # Safe command execution
grep -r "std::system" src/              # Should return NO results!
```

## Architecture Understanding

### 🏗️ ECS Core Components
```
Engine (60 FPS loop) 
├── EngineCore (shared CLI/GUI logic)
├── Scene (EnTT registry + lifecycle)  
├── SystemsManager (system initialization)
└── CLIEngine (headless command mode)
```

### 🎯 Key Integration Points
- **EnTT 3.13.2**: ECS framework core
- **RayLib 5.0**: Rendering & input  
- **ProcessExecutor**: SECURE command execution
- **nlohmann/json**: CLI serialization
- **spdlog**: Debug-level logging

### 🔧 When Adding New Features
1. **Follow ECS pattern**: Data in components, logic in systems
2. **Add CLI command**: Register in appropriate CommandRegistry category
3. **Support headless mode**: Works without GUI
4. **JSON output**: For automation and testing  
5. **Write tests**: Both Python (CLI) and C++ (core logic)
6. **Security review**: Use ProcessExecutor, validate inputs

## Troubleshooting Guide

### 🚨 Common Issues & Solutions

**Build fails with dependency errors:**
```bash
# Clean and rebuild cache
make clean-all && ./rebuild.sh
```

**Tests are slow (>2 minutes):**
```bash
# Check if cache exists
ls -la build/_deps/
# If missing, first run will be slow (rebuilding cache)
```

**Command injection security test fails:**
```bash
# Check all std::system() usage has been replaced
grep -r "std::system" src/  # Should be empty!
```

**Parallel tests failing randomly:**
```bash
# Use sequential for debugging
make test
# Check resource conflicts in logs
```

### 📊 Performance Expectations
- **First build**: ~60s (building dependencies)
- **Cached builds**: ~3s (using cached deps)  
- **Sequential tests**: ~7.0s
- **Parallel tests**: ~6.5s (13% improvement)
- **Full test suite**: ~30-60s total

## Integration with Claude Code

### 💡 Best Practices for AI Collaboration

**When asking for code changes:**
```
**Think hard** and implement [feature] using TDD:
1. Analyze existing architecture in src/
2. Write failing tests first
3. Implement minimal code to pass tests  
4. Ensure security (use ProcessExecutor)
5. Update CLI if needed (with JSON support)
6. Run full test suite
```

**For complex architecture changes:**
```
**Ultrathink** and redesign [system]:
1. Review current ECS architecture  
2. Plan component/system changes
3. Consider backward compatibility
4. Write comprehensive test coverage
5. Implement incrementally
6. Validate performance impact
```

### 🔄 Continuous Integration
```bash
# Run before every commit
make test-parallel && sh full_test_fixed.sh

# Security verification  
python3 tests/test_security_cli.py
python3 tests/test_command_injection_simple.py

# Performance check
time make test-parallel  # Should be ~6.5s
```

---
**Remember**: This is a production game engine. Always prioritize **security**, **testing**, and **performance**. When in doubt, use **"think harder"** to ensure robust solutions.<|MERGE_RESOLUTION|>--- conflicted
+++ resolved
@@ -4,16 +4,14 @@
 
 ## Quick Reference Commands
 
-```bash
-<<<<<<< HEAD
 # 🚀 Most used commands (copy-paste ready)
 cd GameEngine && ./rebuild_smart.sh        # Smart rebuild
 make test                                   # Run all tests (~7s)
 make test-parallel                         # Parallel tests (~6.5s) 
 sh full_test_fixed.sh                      # Full project test suite
-./game --json -c "project.list"           # List projects with JSON output
-./game --headless --script test.txt       # Run test script
-=======
+./game_engine --json -c "project.list"    # List projects with JSON output
+./game_engine --headless --script test.txt # Run test script
+
 # Rebuild options (from fastest to slowest)
 cd GameEngine
 
@@ -28,10 +26,6 @@
 
 # Full clean rebuild - removes everything including deps
 ./rebuild.sh
-
-# Test all project in build folder
-# Testing and logging in file logs/
-sh full_test_fixed.sh
 
 # Manual build
 mkdir -p build
@@ -51,15 +45,10 @@
 make clean-tests       # Clean test projects
 make clean-logs        # Remove log files
 make clean-all         # Full clean
->>>>>>> 243abf61
-```
-
-## Development Workflow
-
-<<<<<<< HEAD
-### 🔄 TDD-First Approach (MANDATORY)
-**Always follow Test-Driven Development:**
-=======
+```
+
+## Testing Commands
+
 ```bash
 # Run all tests from build directory
 make test              # Sequential execution (~7s)
@@ -90,7 +79,32 @@
 ```
 
 ## Parallel Testing System
->>>>>>> 243abf61
+
+The test suite now supports parallel execution for improved performance:
+
+### How it works:
+- Tests are categorized by resource usage and execution characteristics
+- Lightweight tests run with high parallelism (4 workers)
+- Build tests run with moderate parallelism (2 workers)
+- Heavy tests run sequentially to avoid resource contention
+- Command tests run in parallel for quick validation
+
+### Performance:
+- Sequential: ~7.0 seconds
+- Parallel: ~6.5 seconds (13% improvement)
+- Greater improvements expected on systems with more cores
+
+### Test Categories:
+1. **LIGHTWEIGHT**: Fast unit tests, minimal resources
+2. **BUILD**: Build system tests, moderate resources
+3. **HEAVY**: Resource-intensive tests (memory, config stress)
+4. **COMMAND**: CLI command tests, very fast
+5. **SCRIPT**: Script execution tests
+
+## Development Workflow
+
+### 🔄 TDD-First Approach (MANDATORY)
+**Always follow Test-Driven Development:**
 
 1. **🔴 RED**: Write failing tests FIRST
    ```bash
@@ -151,16 +165,14 @@
 ### 📝 JSON/CLI Standards
 ```bash
 # ✅ GOOD: Always provide JSON output for automation
-./game --json -c "command"
-
-<<<<<<< HEAD
+./game_engine --json -c "command"
+
 # ✅ GOOD: Use structured error handling
 CLIResult result = command.execute();
 if (!result.success) { /* handle error */ }
-=======
+
 # Or use fast build command directly
 ./game_engine --headless -c "project.build.fast"
->>>>>>> 243abf61
 ```
 
 ### 🔒 Security Requirements (CRITICAL)
@@ -224,18 +236,6 @@
 
 ### 🎮 Game Development Cycle
 ```bash
-<<<<<<< HEAD
-# Standard project workflow
-./game -c "project.create MyGame"     # Create new game
-./game -c "scene.create main"         # Create main scene  
-./game -c "entity.create Player"      # Add entities
-./game -c "project.build"             # Build release
-./game -c "project.run"               # Test the game
-
-# Development mode with hot-reload
-./game                                # Interactive mode
-# Press F5 (play), F6 (pause), ` (console)
-=======
 # Interactive console (F1 in-game or ` key)
 ./game_engine
 
@@ -250,14 +250,17 @@
 ./game_engine --script build_commands.txt
 ./game_engine --headless --script ../tests/test_script.txt
 
-# Project workflow
-./game_engine -c "project.create MyGame"
-./game_engine -c "project.open MyGame"
-./game_engine -c "scene.create main"
-./game_engine -c "entity.create Player"
-./game_engine -c "project.build"     # Creates release build
-./game_engine -c "project.run"       # Runs built executable
->>>>>>> 243abf61
+# Standard project workflow
+./game_engine -c "project.create MyGame"     # Create new game
+./game_engine -c "project.open MyGame"       # Open existing project
+./game_engine -c "scene.create main"         # Create main scene  
+./game_engine -c "entity.create Player"      # Add entities
+./game_engine -c "project.build"             # Build release
+./game_engine -c "project.run"               # Test the game
+
+# Development mode with hot-reload
+./game_engine                                # Interactive mode
+# Press F5 (play), F6 (pause), ` (console)
 ```
 
 ### 🐛 Debugging Workflow
