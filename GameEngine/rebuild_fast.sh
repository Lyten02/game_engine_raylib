--- conflicted
+++ resolved
@@ -16,11 +16,7 @@
     # Clean everything except deps
     find build -mindepth 1 -maxdepth 1 ! -name '_deps' -exec rm -rf {} +
     
-<<<<<<< HEAD
-    # Clean only game executable and CMake files
-=======
     # Clean only game_engine executable and CMake files
->>>>>>> 690cf76f
     rm -f build/game_engine
     rm -f build/CMakeCache.txt
     rm -rf build/CMakeFiles
